--- conflicted
+++ resolved
@@ -3,14 +3,7 @@
 async function testReplicate() {
   try {
     console.log('Testing Replicate API connection...');
-<<<<<<< HEAD
-    
-    // Set the token explicitly for testing
-    process.env.REPLICATE_API_TOKEN = process.env.REPLICATE_API_TOKEN || "your-replicate-token-here";
-    
-=======
         
->>>>>>> 6604ca40
     const replicateService = new ReplicateService();
     
     console.log('Testing with mock training data...');
